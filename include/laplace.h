--- conflicted
+++ resolved
@@ -40,11 +40,7 @@
 
   void P2L(Nodes& nodes);
 
-<<<<<<< HEAD
-  void M2P(Nodes &nodes, std::vector<Node*>& leafs);
-=======
-  void M2P(Nodes &nodes, std::vector<int> leafs_idx);
->>>>>>> 8759a10f
+   void M2P(Nodes &nodes, std::vector<int> leafs_idx);
 
   void P2P(Nodes &nodes, std::vector<int> leafs_idx);
 
