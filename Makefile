.SUFFIXES: .cpp .cu

WFLAGS = -Wall -Wextra -Wshadow -Wnon-virtual-dtor -pedantic -fno-strict-aliasing -fstack-protector -Warray-bounds -Wcast-qual -Wfatal-errors -Wformat=2 -Wformat-security -Winit-self -Wmissing-include-dirs -Wno-missing-field-initializers -Wno-overloaded-virtual -Wno-unused-parameter -Wno-unused-variable -Wpointer-arith -Wreturn-type -Wstrict-aliasing -Wuninitialized -Wunreachable-code -Wunused-but-set-variable -Wwrite-strings -Wno-error=missing-field-initializers -Wno-error=overloaded-virtual -Wno-error=unused-parameter -Wno-error=unused-variable

# -Wsign-compare -Werror -fsanitize=address -fsanitize=leak -ftrapv -Wcast-align -Wformat-nonliteral
# -Wno-error=unused-local-typedefs -Wmissing-noreturn -Wmissing-format-attribute -Wredundant-decls
# -Wstrict-overflow=5 -Wswitch-enum -Wno-unused-local-typedefs -fmudflap

CXX = mpiicpc
<<<<<<< HEAD
CXXFLAGS = -g -O3 -mavx -march=skylake -fabi-version=6 -std=c++11 -fopenmp -debug all -traceback -I./include
=======
CXXFLAGS = -g -O3 -mavx -fabi-version=6 -std=c++11 -fopenmp -debug all -traceback -I./include $(WFLAGS)
>>>>>>> 3dde2563
LDFLAGS = -lfftw3 -lfftw3f -lmkl_intel_lp64 -lmkl_intel_thread -lmkl_core -liomp5 -lpthread -lm
#CXX = mpicxx
#CXXFLAGS = -g -O3 -mavx -fabi-version=6 -std=c++11 -fopenmp -I./include
#LDFLAGS = -lfftw3 -lfftw3f -lpthread -lblas -llapack -lm

OBJF = main.fo src/geometry.fo src/laplace.fo
OBJD = main.do src/geometry.do src/laplace.do
OBJHF = main.hfo src/geometry.hfo src/helmholtz.hfo
OBJHD = main.hdo src/geometry.hdo src/helmholtz.hdo

%.fo: %.cpp
	time $(CXX) $(CXXFLAGS) -c $< -o $@ -DFLOAT

%.do: %.cpp
	time $(CXX) $(CXXFLAGS) -c $< -o $@

%.hfo: %.cpp
	time $(CXX) $(CXXFLAGS) -c $< -o $@ -DFLOAT -DCOMPLEX -DHELMHOLTZ

%.hdo: %.cpp
	time $(CXX) $(CXXFLAGS) -c $< -o $@ -DCOMPLEX -DHELMHOLTZ

laplace8: $(OBJF)
	$(CXX) $(CXXFLAGS) $? $(LDFLAGS)

laplace16: $(OBJD)
	$(CXX) $(CXXFLAGS) $? $(LDFLAGS)

helmholtz8: $(OBJHF)
	$(CXX) $(CXXFLAGS) $? $(LDFLAGS)

helmholtz16: $(OBJHD)
	$(CXX) $(CXXFLAGS) $? $(LDFLAGS)

clean:
	rm -f $(OBJF) $(OBJD) $(OBJC) $(OBJZ) $(OBJHF) $(OBJHD) *.out

p4:
	./a.out -T 8 -n 1000000 -P 4 -c 64

p4p:
	./a.out -T 8 -n 1000000 -P 4 -c 64 -d p

p16:
	./a.out -T 8 -n 1000000 -P 16 -c 320

p16p:
	./a.out -T 8 -n 1000000 -P 16 -c 320 -d p

t4:
	./a.out -T 32 -n 1000000 -P 4 -c 64

t16:
	./a.out -T 32 -n 1000000 -P 16 -c 320

run_debug:
	./a.out -T 8 -n 10000 -P 10 -c 300<|MERGE_RESOLUTION|>--- conflicted
+++ resolved
@@ -7,11 +7,7 @@
 # -Wstrict-overflow=5 -Wswitch-enum -Wno-unused-local-typedefs -fmudflap
 
 CXX = mpiicpc
-<<<<<<< HEAD
-CXXFLAGS = -g -O3 -mavx -march=skylake -fabi-version=6 -std=c++11 -fopenmp -debug all -traceback -I./include
-=======
 CXXFLAGS = -g -O3 -mavx -fabi-version=6 -std=c++11 -fopenmp -debug all -traceback -I./include $(WFLAGS)
->>>>>>> 3dde2563
 LDFLAGS = -lfftw3 -lfftw3f -lmkl_intel_lp64 -lmkl_intel_thread -lmkl_core -liomp5 -lpthread -lm
 #CXX = mpicxx
 #CXXFLAGS = -g -O3 -mavx -fabi-version=6 -std=c++11 -fopenmp -I./include
